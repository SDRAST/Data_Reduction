--- conflicted
+++ resolved
@@ -5,10 +5,7 @@
   python kurtspec_monitor.py --date=2018/188 --dss=14 --workstation=gpu1
 """
 import cPickle
-<<<<<<< HEAD
-=======
 import glob
->>>>>>> f06eb3ea
 import h5py
 import logging
 import matplotlib
@@ -20,14 +17,6 @@
 import sys
 import time
 
-<<<<<<< HEAD
-from pylab import *
-
-from DatesTimes import UnixTime_to_MPL
-
-logger = logging.getLogger(__name__)
-=======
-from collections import OrderedDict
 from os.path import basename, dirname, exists, splitext
 from time import gmtime, strftime
 
@@ -35,7 +24,6 @@
 from Data_Reduction.DSN import path_to_remote
 from DatesTimes import UnixTime_to_MPL
 from support.logs import get_loglevel, initiate_option_parser, init_logging
->>>>>>> f06eb3ea
 
 logger = logging.getLogger(__name__)
   
@@ -55,15 +43,6 @@
     workstation - local host
     year        - file name
   """
-<<<<<<< HEAD
-  def __init__(self, filename=None):
-    """
-    initialize a KurtspecMonitor object and optionally open a file
-    
-    If a filename is not given, use 'open_datafile()'
-    
-    @param filename : name of an HDF5 monitor file
-=======
   def __init__(self, workstation=None, filename=None, session_path=None):
     """
     Initializes KurtspecSummarizer to produce summaries of a session.
@@ -79,7 +58,6 @@
     
     @param filename : file to open
     @type  filename : str
->>>>>>> f06eb3ea
     """
     self.logger = logging.getLogger(logger.name +
                                                 ".{}".format(self.__class__.__name__))
@@ -87,22 +65,6 @@
     
     self.workstation = workstation
     if filename:
-<<<<<<< HEAD
-      data = self.open_datafile(filename)
-    pass
-  
-  def open_datafile(self, filename):
-    """
-    open an HDF5 datafile
-    """
-    data = cf5py.Fil(filename)
-    self.data_array = data.reshape(data.shape + (1,))
-    self.signal = self.data_array.attrs['signal']
-    self.time = self.data_array['time']
-    self.power = self.data_array['power']
-    self.kurtosis = self.data_array['kurtosis']
-    return self.data_array
-=======
       self.filename = filename
       self.session_path = session_path
       self.open_averages()
@@ -179,7 +141,6 @@
   def format_file_name(self, name, UNIXtime):
     """
     format a filename with signal and time
->>>>>>> f06eb3ea
     
     @param name : like 'passband'
     @type  name : str
@@ -187,41 +148,6 @@
     @param time : UNIX time
     @type  time : float
     """
-<<<<<<< HEAD
-    make dynamic spectra averaged over one second
-    """
-    mean_pwr = self.power.mean()
-      if log:
-        return numpy.log10(mean_pwr)
-      else:
-        return mean
-
-  def plot_spectra(self, log=True):
-    """
-    Note that this default differs from the one in 'average_power'
-    """
-    avg_pwr = self.average_power(log=log)
-    mpldates = UnixTime_to_MPL(self.time)
-    fig = figure()
-    plot_date(mpldates, avg_pwr)
-    legend()
-    grid()
-    title("Average Passband")
-    fig.autofmt_xdate()
-    show()
-
-  def show_spectrogram(self, ptype='power'):
-    """
-    display a spectrogram of the original data
-    """
-    fig = figure(figsize=(30,12))
-    if ptype == 'power':
-      imshow(self.power)
-    else:
-      imshow(self.kurtosis)
-    colorbar()
-    show()
-=======
     return name+"-"+self.signal+"-"+time.strftime("%Y-%j-%H%M",
                                               time.gmtime(UNIXtime))
     
@@ -299,6 +225,7 @@
     
   def plot_kurtosis(self, save=True, log=True):
     """
+    display a spectrogram of the original data
     """
     times = self.get_MPL_times()
     for start_idx in range(0, len(times), 1800):
@@ -404,7 +331,6 @@
                                  thumbfile, scale=self.thumbscale)
       plt.close(fig)
     self.logger.debug("show_spectrograms: %s completed", sigtype)
->>>>>>> f06eb3ea
     
 if __name__ == "__main__":
   logging.basicConfig(level=logging.DEBUG)
