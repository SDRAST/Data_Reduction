--- conflicted
+++ resolved
@@ -34,26 +34,21 @@
 
 """
 """
-
+import logging
 import os
+import re
+import shutil
+import struct
 import sys
-import shutil
-import re
-import struct
-
-
+
+
+from glob    import glob
+from numpy   import append, array, dtype, empty, zeros
+from os.path import basename, exists
 from time    import asctime,ctime,gmtime,localtime,sleep,strptime
-from os.path import basename, exists
-from numpy   import append, array, dtype, empty, zeros
-import logging
-
-from glob    import glob
+
 import DatesTimes as DT
-<<<<<<< HEAD
-=======
 from VSR import find_VSR_log_block_times
-#import VSR.vsr_support as V
->>>>>>> cefb4dcd
 
 mylogger = logging.getLogger("__main__."+__name__)
 
